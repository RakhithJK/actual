import React, { useState, useEffect, useMemo } from 'react';
import { useLocation } from 'react-router-dom';

import * as d from 'date-fns';

import { send } from 'loot-core/src/platform/client/fetch';
import * as monthUtils from 'loot-core/src/shared/months';
import { amountToCurrency } from 'loot-core/src/shared/util';
import { type CategoryEntity } from 'loot-core/types/models/category';
import {
  type balanceTypeOpType,
  type CustomReportEntity,
  type DataEntity,
} from 'loot-core/types/models/reports';
import { type RuleConditionEntity } from 'loot-core/types/models/rule';

import { useAccounts } from '../../../hooks/useAccounts';
import { useCategories } from '../../../hooks/useCategories';
import { useFilters } from '../../../hooks/useFilters';
import { useLocalPref } from '../../../hooks/useLocalPref';
import { useNavigate } from '../../../hooks/useNavigate';
import { usePayees } from '../../../hooks/usePayees';
import { useResponsive } from '../../../ResponsiveProvider';
import { theme, styles } from '../../../style';
import { AlignedText } from '../../common/AlignedText';
import { Block } from '../../common/Block';
import { Text } from '../../common/Text';
import { View } from '../../common/View';
import { AppliedFilters } from '../../filters/AppliedFilters';
import { MobileBackButton } from '../../mobile/MobileBackButton';
import { MobilePageHeader, Page, PageHeader } from '../../Page';
import { PrivacyFilter } from '../../PrivacyFilter';
import { ChooseGraph } from '../ChooseGraph';
import {
  defaultsGraphList,
  defaultsList,
  disabledGraphList,
  disabledLegendLabel,
  disabledList,
} from '../disabledList';
import { getLiveRange } from '../getLiveRange';
import { LoadingIndicator } from '../LoadingIndicator';
import { ReportLegend } from '../ReportLegend';
import {
  ReportOptions,
  defaultReport,
  type dateRangeProps,
} from '../ReportOptions';
import { ReportSidebar } from '../ReportSidebar';
import { ReportSummary } from '../ReportSummary';
import { ReportTopbar } from '../ReportTopbar';
import { setSessionReport } from '../setSessionReport';
import { createCustomSpreadsheet } from '../spreadsheets/custom-spreadsheet';
import { createGroupedSpreadsheet } from '../spreadsheets/grouped-spreadsheet';
import { useReport } from '../useReport';
import { fromDateRepr } from '../util';

/**
 * Transform `selectedCategories` into `conditions`.
 */
function useSelectedCategories(
  conditions: RuleConditionEntity[],
  categories: CategoryEntity[],
): CategoryEntity[] {
  const existingCategoryCondition = useMemo(
    () => conditions.find(({ field }) => field === 'category'),
    [conditions],
  );

  return useMemo(() => {
    if (!existingCategoryCondition) {
      return categories;
    }

    switch (existingCategoryCondition.op) {
      case 'is':
        return categories.filter(
          ({ id }) => id === existingCategoryCondition.value,
        );

      case 'isNot':
        return categories.filter(
          ({ id }) => existingCategoryCondition.value !== id,
        );

      case 'oneOf':
        return categories.filter(({ id }) =>
          existingCategoryCondition.value.includes(id),
        );

      case 'notOneOf':
        return categories.filter(
          ({ id }) => !existingCategoryCondition.value.includes(id),
        );
    }

    return categories;
  }, [existingCategoryCondition, categories]);
}

export function CustomReport() {
  const categories = useCategories();
  const { isNarrowWidth } = useResponsive();
  const [_firstDayOfWeekIdx] = useLocalPref('firstDayOfWeekIdx');
  const firstDayOfWeekIdx = _firstDayOfWeekIdx || '0';

  const [viewLegend = false, setViewLegendPref] =
    useLocalPref('reportsViewLegend');
  const [viewSummary = false, setViewSummaryPref] =
    useLocalPref('reportsViewSummary');
  const [viewLabels = false, setViewLabelsPref] =
    useLocalPref('reportsViewLabel');

  const {
    conditions,
    conditionsOp,
    onApply: onApplyFilter,
    onDelete: onDeleteFilter,
    onUpdate: onUpdateFilter,
    onConditionsOpChange,
  } = useFilters();

  const location = useLocation();

  const prevUrl = sessionStorage.getItem('url') || '';

  sessionStorage.setItem('prevUrl', prevUrl);
  sessionStorage.setItem('url', location.pathname);

  if (['/reports'].includes(prevUrl)) sessionStorage.clear();

  const reportFromSessionStorage = sessionStorage.getItem('report');
  const session = reportFromSessionStorage
    ? JSON.parse(reportFromSessionStorage)
    : {};
  const combine = location.state
    ? location.state.report ?? defaultReport
    : defaultReport;
  const loadReport = { ...combine, ...session };

  const [allIntervals, setAllIntervals] = useState<
    Array<{
      name: string;
      pretty: string;
    }>
  >([]);

  // Complex category conditions are:
  // - conditions with multiple "category" fields
  // - conditions with "category" field that use "contains", "doesNotContain" or "matches" operations
  const isComplexCategoryCondition =
    !!conditions.find(
      ({ field, op }) =>
        field === 'category' &&
        ['contains', 'doesNotContain', 'matches'].includes(op),
    ) || conditions.filter(({ field }) => field === 'category').length >= 2;

  const setSelectedCategories = (newCategories: CategoryEntity[]) => {
    const newCategoryIdSet = new Set(newCategories.map(({ id }) => id));
    const allCategoryIds = categories.list.map(({ id }) => id);
    const allCategoriesSelected = !allCategoryIds.find(
      id => !newCategoryIdSet.has(id),
    );
    const newCondition = {
      field: 'category',
      op: 'oneOf',
      value: newCategories.map(({ id }) => id),
      type: 'id',
    } satisfies RuleConditionEntity;

    const existingCategoryCondition = conditions.find(
      ({ field }) => field === 'category',
    );

    // If the existing conditions already have one for "category" - replace it
    if (existingCategoryCondition) {
      // If we selected all categories - remove the filter (default state)
      if (allCategoriesSelected) {
        onDeleteFilter(existingCategoryCondition);
        return;
      }

      // Update the "notOneOf" condition if it's already set
      if (existingCategoryCondition.op === 'notOneOf') {
        onUpdateFilter(existingCategoryCondition, {
          ...existingCategoryCondition,
          value: allCategoryIds.filter(id => !newCategoryIdSet.has(id)),
        });
        return;
      }

      // Otherwise use `oneOf` condition
      onUpdateFilter(existingCategoryCondition, newCondition);
      return;
    }

    // Don't add a new filter if all categories are selected (default state)
    if (allCategoriesSelected) {
      return;
    }

    // If the existing conditions does not have a "category" - append a new one
    onApplyFilter(newCondition);
  };

  const selectedCategories = useSelectedCategories(conditions, categories.list);
  const [startDate, setStartDate] = useState(loadReport.startDate);
  const [endDate, setEndDate] = useState(loadReport.endDate);
  const [mode, setMode] = useState(loadReport.mode);
  const [isDateStatic, setIsDateStatic] = useState(loadReport.isDateStatic);
  const [groupBy, setGroupBy] = useState(loadReport.groupBy);
  const [interval, setInterval] = useState(loadReport.interval);
  const [balanceType, setBalanceType] = useState(loadReport.balanceType);
  const [showEmpty, setShowEmpty] = useState(loadReport.showEmpty);
  const [showOffBudget, setShowOffBudget] = useState(loadReport.showOffBudget);
  const [includeCurrentInterval, setIncludeCurrentInterval] = useState(
    loadReport.includeCurrentInterval,
  );
  const [showHiddenCategories, setShowHiddenCategories] = useState(
    loadReport.showHiddenCategories,
  );
  const [showUncategorized, setShowUncategorized] = useState(
    loadReport.showUncategorized,
  );
  const [graphType, setGraphType] = useState(loadReport.graphType);

  const [dateRange, setDateRange] = useState(loadReport.dateRange);
  const [dataCheck, setDataCheck] = useState(false);
  const dateRangeLine =
    interval === 'Daily'
      ? 0
      : ReportOptions.dateRange.filter(f => f[interval as keyof dateRangeProps])
          .length - 3;

  const [intervals, setIntervals] = useState(
    monthUtils.rangeInclusive(startDate, endDate),
  );
  const [earliestTransaction, setEarliestTransaction] = useState('');
  const [report, setReport] = useState(loadReport);
  const [savedStatus, setSavedStatus] = useState(
    location.state
      ? location.state.report
        ? 'saved'
        : loadReport.savedStatus ?? 'new'
      : loadReport.savedStatus ?? 'new',
  );

  useEffect(() => {
<<<<<<< HEAD
    if (!selectedCategories && categories.list.length !== 0) {
      setSelectedCategories(categories.list);
    }
  }, [categories, selectedCategories]);

  useEffect(() => {
=======
>>>>>>> 63d9547e
    async function run() {
      onApplyFilter(null);
      report.conditions.forEach((condition: RuleConditionEntity) =>
        onApplyFilter(condition),
      );
      const trans = await send('get-earliest-transaction');
      setEarliestTransaction(trans ? trans.date : monthUtils.currentDay());
      const fromDate =
        interval === 'Weekly'
          ? 'dayFromDate'
          : (((ReportOptions.intervalMap.get(interval) || 'Day').toLowerCase() +
              'FromDate') as 'dayFromDate' | 'monthFromDate' | 'yearFromDate');

      const currentDate =
        interval === 'Weekly'
          ? 'currentDay'
          : (('current' +
              (ReportOptions.intervalMap.get(interval) || 'Day')) as
              | 'currentDay'
              | 'currentMonth'
              | 'currentYear');

      const currentInterval =
        interval === 'Weekly'
          ? monthUtils.currentWeek(firstDayOfWeekIdx)
          : monthUtils[currentDate]();
      const earliestInterval =
        interval === 'Weekly'
          ? monthUtils.weekFromDate(
              d.parseISO(fromDateRepr(trans.date || monthUtils.currentDay())),
              firstDayOfWeekIdx,
            )
          : monthUtils[fromDate](
              d.parseISO(fromDateRepr(trans.date || monthUtils.currentDay())),
            );

      const allIntervals =
        interval === 'Weekly'
          ? monthUtils.weekRangeInclusive(
              earliestInterval,
              currentInterval,
              firstDayOfWeekIdx,
            )
          : monthUtils[
              ReportOptions.intervalRange.get(interval) || 'rangeInclusive'
            ](earliestInterval, currentInterval);

      const allIntervalsMap = allIntervals
        .map((inter: string) => ({
          name: inter,
          pretty: monthUtils.format(
            inter,
            ReportOptions.intervalFormat.get(interval) || '',
          ),
        }))
        .reverse();

      setAllIntervals(allIntervalsMap);

      if (!isDateStatic) {
        const [dateStart, dateEnd] = getLiveRange(
          dateRange,
          trans ? trans.date : monthUtils.currentDay(),
          includeCurrentInterval,
          firstDayOfWeekIdx,
        );
        setStartDate(dateStart);
        setEndDate(dateEnd);
      }
    }
    run();
  }, [
    interval,
    dateRange,
    firstDayOfWeekIdx,
    isDateStatic,
    onApplyFilter,
    report.conditions,
    includeCurrentInterval,
  ]);

  useEffect(() => {
    const [start, end] = [startDate, endDate];
    if (interval === 'Weekly') {
      setIntervals(
        monthUtils.weekRangeInclusive(start, end, firstDayOfWeekIdx),
      );
    } else {
      setIntervals(
        monthUtils[
          ReportOptions.intervalRange.get(interval) || 'rangeInclusive'
        ](start, end),
      );
    }
  }, [interval, startDate, endDate, firstDayOfWeekIdx]);

  const balanceTypeOp: balanceTypeOpType =
    ReportOptions.balanceTypeMap.get(balanceType) || 'totalDebts';
  const payees = usePayees();
  const accounts = useAccounts();

  const getGroupData = useMemo(() => {
    return createGroupedSpreadsheet({
      startDate,
      endDate,
      interval,
      categories,
      conditions,
      conditionsOp,
      showEmpty,
      showOffBudget,
      showHiddenCategories,
      showUncategorized,
      balanceTypeOp,
      firstDayOfWeekIdx,
    });
  }, [
    startDate,
    endDate,
    interval,
    balanceTypeOp,
    categories,
    conditions,
    conditionsOp,
    showEmpty,
    showOffBudget,
    showHiddenCategories,
    showUncategorized,
    firstDayOfWeekIdx,
  ]);

  const getGraphData = useMemo(() => {
    setDataCheck(false);
    return createCustomSpreadsheet({
      startDate,
      endDate,
      interval,
      categories,
      conditions,
      conditionsOp,
      showEmpty,
      showOffBudget,
      showHiddenCategories,
      showUncategorized,
      groupBy,
      balanceTypeOp,
      payees,
      accounts,
      graphType,
      firstDayOfWeekIdx,
      setDataCheck,
    });
  }, [
    startDate,
    endDate,
    interval,
    groupBy,
    balanceTypeOp,
    categories,
    payees,
    accounts,
    conditions,
    conditionsOp,
    showEmpty,
    showOffBudget,
    showHiddenCategories,
    showUncategorized,
    graphType,
    firstDayOfWeekIdx,
  ]);
  const graphData = useReport('default', getGraphData);
  const groupedData = useReport('grouped', getGroupData);

  const data: DataEntity = { ...graphData, groupedData } as DataEntity;

  const customReportItems: CustomReportEntity = {
    id: '',
    name: '',
    startDate,
    endDate,
    isDateStatic,
    dateRange,
    mode,
    groupBy,
    interval,
    balanceType,
    showEmpty,
    showOffBudget,
    showHiddenCategories,
    includeCurrentInterval,
    showUncategorized,
    graphType,
    conditions,
    conditionsOp,
  };

  const navigate = useNavigate();
  const [, setScrollWidth] = useState(0);

  if (!allIntervals || !data) {
    return null;
  }

  const defaultModeItems = (graph: string, item: string) => {
    const chooseGraph = graph || graphType;
    const newGraph = (disabledList.modeGraphsMap.get(item) || []).includes(
      chooseGraph,
    )
      ? defaultsList.modeGraphsMap.get(item)
      : chooseGraph;
    if ((disabledList.modeGraphsMap.get(item) || []).includes(graphType)) {
      setSessionReport('graphType', newGraph);
      setGraphType(newGraph);
    }

    if (
      (disabledGraphList(item, newGraph, 'disabledSplit') || []).includes(
        groupBy,
      )
    ) {
      const cond = defaultsGraphList(item, newGraph, 'defaultSplit');
      setSessionReport('groupBy', cond);
      setGroupBy(cond);
    }

    if (
      (disabledGraphList(item, newGraph, 'disabledType') || []).includes(
        balanceType,
      )
    ) {
      const cond = defaultsGraphList(item, newGraph, 'defaultType');
      setSessionReport('balanceType', cond);
      setBalanceType(cond);
    }
  };

  const defaultItems = (item: string) => {
    const chooseGraph = ReportOptions.groupBy.includes(item) ? graphType : item;
    if (
      (disabledGraphList(mode, chooseGraph, 'disabledSplit') || []).includes(
        groupBy,
      )
    ) {
      const cond = defaultsGraphList(mode, chooseGraph, 'defaultSplit');
      setSessionReport('groupBy', cond);
      setGroupBy(cond);
    }
    if (
      (disabledGraphList(mode, chooseGraph, 'disabledType') || []).includes(
        balanceType,
      )
    ) {
      const cond = defaultsGraphList(mode, chooseGraph, 'defaultType');
      setSessionReport('balanceType', cond);
      setBalanceType(cond);
    }
  };

  const isItemDisabled = (type: string) => {
    switch (type) {
      case 'ShowLegend': {
        if (disabledLegendLabel(mode, graphType, 'disableLegend')) {
          setViewLegendPref(false);
        }
        return disabledLegendLabel(mode, graphType, 'disableLegend') || false;
      }
      case 'ShowLabels': {
        if (disabledLegendLabel(mode, graphType, 'disableLabel')) {
          setViewLabelsPref(false);
        }
        return disabledLegendLabel(mode, graphType, 'disableLabel') || false;
      }
      default:
        return (
          (disabledList.modeGraphsMap.get(mode) || []).includes(type) || false
        );
    }
  };

  const disabledItems = (type: string) => {
    switch (type) {
      case 'split':
        return disabledGraphList(mode, graphType, 'disabledSplit') || [];
      case 'type':
        return graphType === 'BarGraph' && groupBy === 'Interval'
          ? []
          : disabledGraphList(mode, graphType, 'disabledType') || [];
      default:
        return [];
    }
  };

  const onChangeDates = (dateStart: string, dateEnd: string) => {
    setSessionReport('startDate', dateStart);
    setSessionReport('endDate', dateEnd);
    setStartDate(dateStart);
    setEndDate(dateEnd);
    onReportChange({ type: 'modify' });
  };

  const onChangeViews = (viewType: string) => {
    if (viewType === 'viewLegend') {
      setViewLegendPref(!viewLegend);
    }
    if (viewType === 'viewSummary') {
      setViewSummaryPref(!viewSummary);
    }
    if (viewType === 'viewLabels') {
      setViewLabelsPref(!viewLabels);
    }
  };

  const setReportData = (input: CustomReportEntity) => {
    setStartDate(input.startDate);
    setEndDate(input.endDate);
    setIsDateStatic(input.isDateStatic);
    setDateRange(input.dateRange);
    setMode(input.mode);
    setGroupBy(input.groupBy);
    setInterval(input.interval);
    setBalanceType(input.balanceType);
    setShowEmpty(input.showEmpty);
    setShowOffBudget(input.showOffBudget);
    setShowHiddenCategories(input.showHiddenCategories);
    setIncludeCurrentInterval(input.includeCurrentInterval);
    setShowUncategorized(input.showUncategorized);
    setGraphType(input.graphType);
    onApplyFilter(null);
    (input.conditions || []).forEach(condition => onApplyFilter(condition));
    onConditionsOpChange(input.conditionsOp);
  };

  const onReportChange = ({
    savedReport,
    type,
  }: {
    savedReport?: CustomReportEntity;
    type: string;
  }) => {
    switch (type) {
      case 'add-update':
        setSessionReport('savedStatus', 'saved');
        setSavedStatus('saved');
        setReport(savedReport);
        break;
      case 'rename':
        setReport({ ...report, name: savedReport?.name || '' });
        break;
      case 'modify':
        if (report.name) {
          setSessionReport('savedStatus', 'modified');
          setSavedStatus('modified');
        }
        break;
      case 'reload':
        setSessionReport('savedStatus', 'saved');
        setSavedStatus('saved');
        setReportData(report);
        break;
      case 'reset':
        sessionStorage.clear();
        setSavedStatus('new');
        setReport(defaultReport);
        setReportData(defaultReport);
        break;
      case 'choose':
        setSessionReport('savedStatus', 'saved');
        setSavedStatus('saved');
        setReport(savedReport);
        setReportData(savedReport || report);
        break;
      default:
    }
  };

  const onBackClick = () => {
    navigate('/reports');
  };

  return (
    <Page
      header={
        isNarrowWidth ? (
          <MobilePageHeader
            title={`Custom Report: ${report.name || 'Unsaved report'}`}
            leftContent={<MobileBackButton onClick={onBackClick} />}
          />
        ) : (
          <PageHeader
            title={
              <>
                <Text>Custom Report:</Text>
                <Text style={{ marginLeft: 5, color: theme.pageTextPositive }}>
                  {report.name || 'Unsaved report'}
                </Text>
              </>
            }
          />
        )
      }
      padding={0}
    >
      <View
        style={{
          flexDirection: 'row',
          paddingLeft: !isNarrowWidth ? 20 : undefined,
          flex: 1,
        }}
      >
        {!isNarrowWidth && (
          <ReportSidebar
            customReportItems={customReportItems}
            selectedCategories={selectedCategories}
            categories={categories}
            dateRangeLine={dateRangeLine}
            allIntervals={allIntervals}
            setDateRange={setDateRange}
            setGraphType={setGraphType}
            setGroupBy={setGroupBy}
            setInterval={setInterval}
            setBalanceType={setBalanceType}
            setMode={setMode}
            setIsDateStatic={setIsDateStatic}
            setShowEmpty={setShowEmpty}
            setShowOffBudget={setShowOffBudget}
            setShowHiddenCategories={setShowHiddenCategories}
            setIncludeCurrentInterval={setIncludeCurrentInterval}
            setShowUncategorized={setShowUncategorized}
            setSelectedCategories={setSelectedCategories}
            onChangeDates={onChangeDates}
            onReportChange={onReportChange}
            disabledItems={disabledItems}
            defaultItems={defaultItems}
            defaultModeItems={defaultModeItems}
            earliestTransaction={earliestTransaction}
            firstDayOfWeekIdx={firstDayOfWeekIdx}
            isComplexCategoryCondition={isComplexCategoryCondition}
          />
        )}
        <View
          style={{
            flex: 1,
          }}
        >
          {!isNarrowWidth && (
            <ReportTopbar
              customReportItems={customReportItems}
              report={report}
              savedStatus={savedStatus}
              setGraphType={setGraphType}
              viewLegend={viewLegend}
              viewSummary={viewSummary}
              viewLabels={viewLabels}
              onApplyFilter={onApplyFilter}
              onChangeViews={onChangeViews}
              onReportChange={onReportChange}
              isItemDisabled={isItemDisabled}
              defaultItems={defaultItems}
            />
          )}
          {conditions && conditions.length > 0 && (
            <View
              style={{
                marginBottom: 10,
                marginLeft: 5,
                flexShrink: 0,
                flexDirection: 'row',
                alignItems: 'flex-start',
                justifyContent: 'flex-start',
              }}
            >
              <AppliedFilters
                conditions={conditions}
                onUpdate={(oldFilter, newFilter) => {
                  setSessionReport(
                    'conditions',
                    conditions.map(f => (f === oldFilter ? newFilter : f)),
                  );
                  onReportChange({ type: 'modify' });
                  onUpdateFilter(oldFilter, newFilter);
                }}
                onDelete={deletedFilter => {
                  setSessionReport(
                    'conditions',
                    conditions.filter(f => f !== deletedFilter),
                  );
                  onDeleteFilter(deletedFilter);
                  onReportChange({ type: 'modify' });
                }}
                conditionsOp={conditionsOp}
                onConditionsOpChange={co => {
                  onConditionsOpChange(co);
                  onReportChange({ type: 'modify' });
                }}
              />
            </View>
          )}
          <View
            style={{
              backgroundColor: theme.tableBackground,
              flexDirection: 'row',
              flex: '1 0 auto',
            }}
          >
            <View
              style={{
                flex: 1,
                padding: 10,
              }}
            >
              {graphType !== 'TableGraph' && (
                <View
                  style={{
                    alignItems: 'flex-end',
                    paddingTop: 10,
                  }}
                >
                  <View
                    style={{
                      ...styles.mediumText,
                      fontWeight: 500,
                      marginBottom: 5,
                    }}
                  >
                    <AlignedText
                      left={<Block>{balanceType}:</Block>}
                      right={
                        <Text>
                          <PrivacyFilter blurIntensity={5}>
                            {amountToCurrency(data[balanceTypeOp])}
                          </PrivacyFilter>
                        </Text>
                      }
                    />
                  </View>
                </View>
              )}
              <View style={{ flex: 1, overflow: 'auto' }}>
                {dataCheck ? (
                  <ChooseGraph
                    data={data}
                    filters={conditions}
                    mode={mode}
                    graphType={graphType}
                    balanceType={balanceType}
                    groupBy={groupBy}
                    interval={interval}
                    setScrollWidth={setScrollWidth}
                    viewLabels={viewLabels}
                    compact={false}
                    showHiddenCategories={showHiddenCategories}
                    showOffBudget={showOffBudget}
                    intervalsCount={intervals.length}
                  />
                ) : (
                  <LoadingIndicator message="Loading report..." />
                )}
              </View>
            </View>
            {(viewLegend || viewSummary) && data && !isNarrowWidth && (
              <View
                style={{
                  padding: 10,
                  minWidth: 300,
                  textAlign: 'center',
                }}
              >
                {viewSummary && (
                  <ReportSummary
                    startDate={startDate}
                    endDate={endDate}
                    balanceTypeOp={balanceTypeOp}
                    data={data}
                    interval={interval}
                    intervalsCount={intervals.length}
                  />
                )}
                {viewLegend && (
                  <ReportLegend
                    legend={data.legend}
                    groupBy={groupBy}
                    interval={interval}
                  />
                )}
              </View>
            )}
          </View>
        </View>
      </View>
    </Page>
  );
}<|MERGE_RESOLUTION|>--- conflicted
+++ resolved
@@ -246,15 +246,6 @@
   );
 
   useEffect(() => {
-<<<<<<< HEAD
-    if (!selectedCategories && categories.list.length !== 0) {
-      setSelectedCategories(categories.list);
-    }
-  }, [categories, selectedCategories]);
-
-  useEffect(() => {
-=======
->>>>>>> 63d9547e
     async function run() {
       onApplyFilter(null);
       report.conditions.forEach((condition: RuleConditionEntity) =>
