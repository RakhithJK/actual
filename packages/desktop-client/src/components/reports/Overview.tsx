import React, { useMemo, useRef, useState } from 'react';
import { Responsive, WidthProvider, type Layout } from 'react-grid-layout';
import { useHotkeys } from 'react-hotkeys-hook';
import { useDispatch } from 'react-redux';
import { useLocation } from 'react-router-dom';

import {
  addNotification,
  removeNotification,
} from 'loot-core/src/client/actions';
import { useDashboard } from 'loot-core/src/client/data-hooks/dashboard';
import { useReports } from 'loot-core/src/client/data-hooks/reports';
import { send } from 'loot-core/src/platform/client/fetch';
import {
  type CustomReportWidget,
  type ExportImportDashboard,
  type SpecializedWidget,
  type Widget,
} from 'loot-core/src/types/models';

import { useAccounts } from '../../hooks/useAccounts';
import { useFeatureFlag } from '../../hooks/useFeatureFlag';
import { useNavigate } from '../../hooks/useNavigate';
import { useResponsive } from '../../ResponsiveProvider';
import { breakpoints } from '../../tokens';
import { Button } from '../common/Button2';
import { Menu } from '../common/Menu';
import { MenuButton } from '../common/MenuButton';
import { Popover } from '../common/Popover';
import { View } from '../common/View';
import { MOBILE_NAV_HEIGHT } from '../mobile/MobileNavTabs';
import { MobilePageHeader, Page, PageHeader } from '../Page';

import { NON_DRAGGABLE_AREA_CLASS_NAME } from './constants';
import { LoadingIndicator } from './LoadingIndicator';
import { CashFlowCard } from './reports/CashFlowCard';
import { CustomReportListCards } from './reports/CustomReportListCards';
import { NetWorthCard } from './reports/NetWorthCard';
import { SpendingCard } from './reports/SpendingCard';

import './overview.scss';

const ResponsiveGridLayout = WidthProvider(Responsive);

function isCustomReportWidget(widget: Widget): widget is CustomReportWidget {
  return widget.type === 'custom-report';
}

function useWidgetLayout(widgets: Widget[]): (Layout & {
  type: Widget['type'];
  meta: Widget['meta'];
})[] {
  return widgets.map(widget => ({
    i: widget.id,
    type: widget.type,
    x: widget.x,
    y: widget.y,
    w: widget.width,
    h: widget.height,
    minW: isCustomReportWidget(widget) ? 2 : 3,
    minH: isCustomReportWidget(widget) ? 1 : 2,
    meta: widget.meta,
  }));
}

export function Overview() {
<<<<<<< HEAD
  const dispatch = useDispatch();

  const triggerRef = useRef(null);
  const extraMenuTriggerRef = useRef(null);
  const [menuOpen, setMenuOpen] = useState(false);
  const [extraMenuOpen, setExtraMenuOpen] = useState(false);
  const [isImporting, setIsImporting] = useState(false);
  const [isEditing, setIsEditing] = useState(false);
  const [currentBreakpoint, setCurrentBreakpoint] = useState<
    'mobile' | 'desktop'
  >('desktop');

  const { data: customReports, isLoading: isCustomReportsLoading } =
    useReports();
  const { data: widgets, isLoading: isWidgetsLoading } = useDashboard();

  const customReportMap = useMemo(
    () => new Map(customReports.map(report => [report.id, report])),
    [customReports],
  );

  const isLoading = isCustomReportsLoading || isWidgetsLoading;

=======
  const { data: customReports } = useReports();
>>>>>>> a2e434a1
  const { isNarrowWidth } = useResponsive();
  const navigate = useNavigate();

  const location = useLocation();
  sessionStorage.setItem('url', location.pathname);

  const spendingReportFeatureFlag = useFeatureFlag('spendingReport');

  const layout = useWidgetLayout(widgets);

  const closeNotifications = () => {
    dispatch(removeNotification('import'));
  };

  // Close import notifications when doing "undo" operation
  useHotkeys(
    'ctrl+z, cmd+z, meta+z',
    closeNotifications,
    {
      scopes: ['app'],
    },
    [closeNotifications],
  );

  const onDispatchSucessNotification = () => {
    dispatch(
      addNotification({
        id: 'import',
        type: 'message',
        sticky: true,
        timeout: 30_000, // 30s
        message:
          'Dashboard has been successfully reset to default state. Don’t like what you see? You can always press [ctrl+z](#undo) to undo.',
        messageActions: {
          undo: () => {
            closeNotifications();
            window.__actionsForMenu.undo();
          },
        },
      }),
    );
  };

  const onBreakpointChange = (breakpoint: 'mobile' | 'desktop') => {
    setCurrentBreakpoint(breakpoint);
  };

  const onResetDashboard = async () => {
    setIsImporting(true);
    await send('dashboard-reset');
    setIsImporting(false);

    onDispatchSucessNotification();
  };

  const onLayoutChange = (newLayout: Layout[]) => {
    if (!isEditing) {
      return;
    }

    send(
      'dashboard-update',
      newLayout.map(item => ({
        id: item.i,
        width: item.w,
        height: item.h,
        x: item.x,
        y: item.y,
      })),
    );
  };

  const onAddWidget = (type: SpecializedWidget['type']) => {
    send('dashboard-add-widget', {
      type,
      width: 4,
      height: 2,
      meta: null,
    });
    setMenuOpen(false);
  };

  const onRemoveWidget = (widgetId: string) => {
    send('dashboard-remove-widget', widgetId);
  };

  const onExport = () => {
    const widgetMap = new Map(widgets.map(item => [item.id, item]));

    const data = {
      version: 1,
      widgets: layout.map(item => {
        const widget = widgetMap.get(item.i);

        if (!widget) {
          throw new Error(`Unable to query widget: ${item.i}`);
        }

        if (isCustomReportWidget(widget)) {
          const customReport = customReportMap.get(widget.meta.id);

          if (!customReport) {
            throw new Error(`Custom report not found for widget: ${item.i}`);
          }

          return {
            ...widget,
            meta: customReport,
            tombstone: undefined,
          };
        }

        return { ...widget, tombstone: undefined };
      }),
    } satisfies ExportImportDashboard;

    window.Actual?.saveFile(
      JSON.stringify(data, null, 2),
      'dashboard.json',
      'Export Dashboard',
    );
  };
  const onImport = async () => {
    const openFileDialog = window.Actual?.openFileDialog;

    if (!openFileDialog) {
      dispatch(
        addNotification({
          type: 'error',
          message: 'Fatal error occurred: unable to open import file dialog.',
        }),
      );
      return;
    }

    const [filepath] = await openFileDialog({
      properties: ['openFile'],
      filters: [
        {
          name: 'JSON files',
          extensions: ['json'],
        },
      ],
    });

    closeNotifications();
    setIsImporting(true);
    const res = await send('dashboard-import', { filepath });
    setIsImporting(false);

    if (res.error) {
      switch (res.error) {
        case 'json-parse-error':
          dispatch(
            addNotification({
              id: 'import',
              type: 'error',
              message: 'Failed parsing the imported JSON.',
            }),
          );
          break;

        case 'validation-error':
          dispatch(
            addNotification({
              id: 'import',
              type: 'error',
              message: res.message,
            }),
          );
          break;

        default:
          dispatch(
            addNotification({
              id: 'import',
              type: 'error',
              message: 'Failed importing the dashboard file.',
            }),
          );
          break;
      }
      return;
    }

    onDispatchSucessNotification();
  };

  const accounts = useAccounts();

  if (isLoading) {
    return <LoadingIndicator message="Loading reports..." />;
  }

  return (
    <Page
      header={
        isNarrowWidth ? (
          <MobilePageHeader title="Reports" />
        ) : (
          <View
            style={{
              flexDirection: 'row',
              justifyContent: 'space-between',
              marginRight: 15,
            }}
          >
            <PageHeader title="Reports" />

            <View
              style={{
                flexDirection: 'row',
                justifyContent: 'space-between',
                gap: 5,
              }}
            >
              {currentBreakpoint === 'desktop' && (
                <>
                  {isEditing ? (
                    <>
                      <Button
                        ref={triggerRef}
                        variant="primary"
                        isDisabled={isImporting}
                        onPress={() => setMenuOpen(true)}
                      >
                        Add new widget
                      </Button>
                      <Button
                        isDisabled={isImporting}
                        onPress={() => setIsEditing(false)}
                      >
                        Finish editing dashboard
                      </Button>

                      <Popover
                        triggerRef={triggerRef}
                        isOpen={menuOpen}
                        onOpenChange={() => setMenuOpen(false)}
                      >
                        <Menu
                          onMenuSelect={item => {
                            if (item === 'custom-report') {
                              navigate('/reports/custom');
                              return;
                            }
                            onAddWidget(item);
                          }}
                          items={
                            [
                              {
                                name: 'cash-flow-card',
                                text: 'Cash flow graph',
                              },
                              {
                                name: 'net-worth-card',
                                text: 'Net worth graph',
                              },
                              ...(spendingReportFeatureFlag
                                ? [
                                    {
                                      name: 'spending-card' as const,
                                      text: 'Spending analysis',
                                    },
                                  ]
                                : []),
                              {
                                name: 'custom-report',
                                text: 'Custom report',
                              },
                            ] satisfies Array<{
                              name: Widget['type'];
                              text: string;
                            }>
                          }
                        />
                      </Popover>
                    </>
                  ) : (
                    <>
                      <Button
                        variant="primary"
                        isDisabled={isImporting}
                        onPress={() => navigate('/reports/custom')}
                      >
                        Create new custom report
                      </Button>
                      <Button
                        isDisabled={isImporting}
                        onPress={() => setIsEditing(true)}
                      >
                        Edit dashboard
                      </Button>
                    </>
                  )}

                  <MenuButton
                    ref={extraMenuTriggerRef}
                    onClick={() => setExtraMenuOpen(true)}
                  />
                  <Popover
                    triggerRef={extraMenuTriggerRef}
                    isOpen={extraMenuOpen}
                    onOpenChange={() => setExtraMenuOpen(false)}
                  >
                    <Menu
                      onMenuSelect={item => {
                        switch (item) {
                          case 'reset':
                            onResetDashboard();
                            break;
                          case 'export':
                            onExport();
                            break;
                          case 'import':
                            onImport();
                            break;
                        }
                        setExtraMenuOpen(false);
                      }}
                      items={[
                        {
                          name: 'reset',
                          text: 'Reset to default',
                          disabled: isImporting,
                        },
                        Menu.line,
                        {
                          name: 'import',
                          text: 'Import',
                          disabled: isImporting,
                        },
                        {
                          name: 'export',
                          text: 'Export',
                          disabled: isImporting,
                        },
                      ]}
                    />
                  </Popover>
                </>
              )}
            </View>
          </View>
        )
      }
      padding={10}
      style={{ paddingBottom: MOBILE_NAV_HEIGHT }}
    >
      {isImporting ? (
        <LoadingIndicator message="Import is running..." />
      ) : (
        <View style={{ userSelect: 'none' }}>
          <ResponsiveGridLayout
            breakpoints={{ desktop: breakpoints.medium, mobile: 1 }}
            layouts={{ desktop: layout, mobile: layout }}
            onLayoutChange={
              currentBreakpoint === 'desktop' ? onLayoutChange : undefined
            }
            onBreakpointChange={onBreakpointChange}
            cols={{ desktop: 12, mobile: 1 }}
            rowHeight={100}
            draggableCancel={`.${NON_DRAGGABLE_AREA_CLASS_NAME}`}
            isDraggable={currentBreakpoint === 'desktop' && isEditing}
            isResizable={currentBreakpoint === 'desktop' && isEditing}
          >
            {layout.map(item => (
              <div key={item.i}>
                {item.type === 'net-worth-card' ? (
                  <NetWorthCard
                    isEditing={isEditing}
                    accounts={accounts}
                    onRemove={() => onRemoveWidget(item.i)}
                  />
                ) : item.type === 'cash-flow-card' ? (
                  <CashFlowCard
                    isEditing={isEditing}
                    onRemove={() => onRemoveWidget(item.i)}
                  />
                ) : item.type === 'spending-card' ? (
                  <SpendingCard
                    isEditing={isEditing}
                    onRemove={() => onRemoveWidget(item.i)}
                  />
                ) : item.type === 'custom-report' ? (
                  <CustomReportListCards
                    isEditing={isEditing}
                    report={
                      item.meta && 'id' in item.meta
                        ? customReportMap.get(item.meta.id)
                        : undefined
                    }
                    onRemove={() => onRemoveWidget(item.i)}
                  />
                ) : null}
              </div>
            ))}
          </ResponsiveGridLayout>
        </View>
      )}
    </Page>
  );
}<|MERGE_RESOLUTION|>--- conflicted
+++ resolved
@@ -64,7 +64,6 @@
 }
 
 export function Overview() {
-<<<<<<< HEAD
   const dispatch = useDispatch();
 
   const triggerRef = useRef(null);
@@ -88,9 +87,6 @@
 
   const isLoading = isCustomReportsLoading || isWidgetsLoading;
 
-=======
-  const { data: customReports } = useReports();
->>>>>>> a2e434a1
   const { isNarrowWidth } = useResponsive();
   const navigate = useNavigate();
 
@@ -389,7 +385,7 @@
 
                   <MenuButton
                     ref={extraMenuTriggerRef}
-                    onClick={() => setExtraMenuOpen(true)}
+                    onPress={() => setExtraMenuOpen(true)}
                   />
                   <Popover
                     triggerRef={extraMenuTriggerRef}
