// @ts-strict-ignore
<<<<<<< HEAD
//import { t } from 'i18next';

=======
>>>>>>> 58baf749
import { Notification } from '../../client/state-types/notifications';
import * as monthUtils from '../../shared/months';
import * as db from '../db';
import { batchMessages } from '../sync';

import { isReflectBudget, getSheetValue, setGoal, setBudget } from './actions';
import { CategoryTemplate } from './categoryTemplate';
import { checkTemplates, storeTemplates } from './template-notes';

export async function applyTemplate({ month }): Promise<Notification> {
  await storeTemplates();
  const categoryTemplates = await getTemplates(null);
  const ret = await processTemplate(month, false, categoryTemplates, null);
  return ret;
}

export async function overwriteTemplate({ month }): Promise<Notification> {
  await storeTemplates();
  const categoryTemplates = await getTemplates(null);
  const ret = await processTemplate(month, true, categoryTemplates, null);
  return ret;
}

export async function applyMultipleCategoryTemplates({ month, categoryIds }) {
  const placeholders = categoryIds.map(() => '?').join(', ');
  const query = `SELECT * FROM v_categories WHERE id IN (${placeholders})`;
  const categories = await db.all(query, categoryIds);
  await storeTemplates();
  const categoryTemplates = await getTemplates(categories);
  const ret = await processTemplate(month, true, categoryTemplates, categories);
  return ret;
}

export async function applySingleCategoryTemplate({ month, category }) {
  const categories = await db.all(`SELECT * FROM v_categories WHERE id = ?`, [
    category,
  ]);
  await storeTemplates();
  const categoryTemplates = await getTemplates(categories[0]);
  const ret = await processTemplate(month, true, categoryTemplates, categories);
  return ret;
}

export function runCheckTemplates() {
  return checkTemplates();
}

async function getCategories() {
  return await db.all(
    `
    SELECT categories.* FROM categories
    INNER JOIN category_groups on categories.cat_group = category_groups.id
    WHERE categories.tombstone = 0 AND categories.hidden = 0
    AND category_groups.hidden = 0
    `,
  );
}

async function getTemplates(category) {
  //retrieves template definitions from the database
  const goalDef = await db.all(
    'SELECT * FROM categories WHERE goal_def IS NOT NULL',
  );

  const templates = [];
  for (let ll = 0; ll < goalDef.length; ll++) {
    templates[goalDef[ll].id] = JSON.parse(goalDef[ll].goal_def);
  }
  if (Array.isArray(category)) {
    const multipleCategoryTemplates = [];
    for (let dd = 0; dd < category.length; dd++) {
      const categoryId = category[dd].id;
      if (templates[categoryId] !== undefined) {
        multipleCategoryTemplates[categoryId] = templates[categoryId];
      }
    }
    return multipleCategoryTemplates;
  } else if (category) {
    const ret = [];
    ret[category.id] = templates[category.id];
    return ret;
  } else {
    const categories = await getCategories();
    const ret = [];
    for (let cc = 0; cc < categories.length; cc++) {
      const id = categories[cc].id;
      if (templates[id]) {
        ret[id] = templates[id];
      }
    }
    return ret;
  }
}

async function setBudgets(month, templateBudget) {
  await batchMessages(async () => {
    templateBudget.forEach(element => {
      setBudget({
        category: element.category,
        month,
        amount: element.budgeted,
      });
    });
  });
}

async function setGoals(month, idealTemplate) {
  await batchMessages(async () => {
    idealTemplate.forEach(element => {
      setGoal({
        month,
        category: element.category,
        goal: element.goal,
        long_goal: element.longGoal,
      });
    });
  });
}

async function processTemplate(
  month,
  force: boolean,
  categoryTemplates,
  categoriesIn?,
): Promise<Notification> {
  // setup categories
  let categories = [];
  if (!categoriesIn) {
    const isReflect = isReflectBudget();
    const categoriesLong = await getCategories();
    categoriesLong.forEach(c => {
      if (!isReflect && !c.is_income) {
        categories.push(c);
      }
    });
  } else {
    categories = categoriesIn;
  }

  // setup categories to process
  const catObjects: CategoryTemplate[] = [];
  let availBudget = await getSheetValue(
    monthUtils.sheetForMonth(month),
    `to-budget`,
  );
  let priorities = [];
  let remainderWeight = 0;
  const errors = [];
  const budgetList = [];
  const goalList = [];
  for (let i = 0; i < categories.length; i++) {
    const id = categories[i].id;
    const sheetName = monthUtils.sheetForMonth(month);
    const templates = categoryTemplates[id];
    const budgeted = await getSheetValue(sheetName, `budget-${id}`);
    const existingGoal = await getSheetValue(sheetName, `goal-${id}`);

    // only run categories that are unbudgeted or if we are forcing it
    if ((budgeted === 0 || force) && templates) {
      // add to available budget
      // gather needed priorities
      // gather remainder weights
      try {
        const obj = await CategoryTemplate.init(templates, id, month);
        availBudget += budgeted;
        availBudget += obj.getLimitExcess();
        const p = obj.getPriorities();
        p.forEach(pr => priorities.push(pr));
        remainderWeight += obj.getRemainderWeight();
        catObjects.push(obj);
      } catch (e) {
        //console.log(`${categories[i].name}: ${e}`);
        errors.push(`${categories[i].name}: ${e.message}`);
      }

      // do a reset of the goals that are orphaned
    } else if (existingGoal !== null && !templates) {
      goalList.push({
        category: id,
        goal: null,
        longGoal: null,
      });
      //await setGoal({ month, category: id, goal: null, long_goal: null });
    }
  }

  //break early if nothing to do, or there are errors
  if (catObjects.length === 0 && errors.length === 0) {
    return {
      type: 'message',
<<<<<<< HEAD
      //message: t('Everything is up to date'),
=======
>>>>>>> 58baf749
      message: 'Everything is up to date',
    };
  }
  if (errors.length > 0) {
    return {
      sticky: true,
<<<<<<< HEAD
      //message: t('There were errors interpreting some templates:'),
=======
>>>>>>> 58baf749
      message: 'There were errors interpreting some templates:',
      pre: errors.join(`\n\n`),
    };
  }

  //compress to needed, sorted priorities
  priorities = priorities
    .sort((a, b) => {
      return a - b;
    })
    .filter((item, idx, curr) => curr.indexOf(item) === idx);

  // run each priority level
  for (let pi = 0; pi < priorities.length; pi++) {
    const availStart = availBudget;
    const p = priorities[pi];
    for (let i = 0; i < catObjects.length; i++) {
      const ret = await catObjects[i].runTemplatesForPriority(
        p,
        availBudget,
        availStart,
      );
      availBudget -= ret;
    }
  }
  // run remainder
  if (availBudget > 0 && remainderWeight) {
    const perWeight = availBudget / remainderWeight;
    catObjects.forEach(o => {
      availBudget -= o.runRemainder(availBudget, perWeight);
    });
  }
  // finish
  catObjects.forEach(o => {
    const ret = o.getValues();
    budgetList.push({ category: o.categoryID, budgeted: ret.budgeted });
    goalList.push({
      category: o.categoryID,
      goal: ret.goal,
      longGoal: ret.longGoal ? 1 : null,
    });
  });
  await setBudgets(month, budgetList);
  await setGoals(month, goalList);

  return {
    type: 'message',
<<<<<<< HEAD
    //message: t('Successfully applied templates to {length} categories', {
    //  length: catObjects.length,
    //}),
=======
>>>>>>> 58baf749
    message: `Successfully applied templates to ${catObjects.length} categories`,
  };
}<|MERGE_RESOLUTION|>--- conflicted
+++ resolved
@@ -1,9 +1,4 @@
 // @ts-strict-ignore
-<<<<<<< HEAD
-//import { t } from 'i18next';
-
-=======
->>>>>>> 58baf749
 import { Notification } from '../../client/state-types/notifications';
 import * as monthUtils from '../../shared/months';
 import * as db from '../db';
@@ -194,20 +189,12 @@
   if (catObjects.length === 0 && errors.length === 0) {
     return {
       type: 'message',
-<<<<<<< HEAD
-      //message: t('Everything is up to date'),
-=======
->>>>>>> 58baf749
       message: 'Everything is up to date',
     };
   }
   if (errors.length > 0) {
     return {
       sticky: true,
-<<<<<<< HEAD
-      //message: t('There were errors interpreting some templates:'),
-=======
->>>>>>> 58baf749
       message: 'There were errors interpreting some templates:',
       pre: errors.join(`\n\n`),
     };
@@ -255,12 +242,6 @@
 
   return {
     type: 'message',
-<<<<<<< HEAD
-    //message: t('Successfully applied templates to {length} categories', {
-    //  length: catObjects.length,
-    //}),
-=======
->>>>>>> 58baf749
     message: `Successfully applied templates to ${catObjects.length} categories`,
   };
 }